import { Command, flags } from '@oclif/command'
import { CliUx } from '@oclif/core'
import { createWriteStream, mkdtemp, readdirSync, readFileSync, rmSync, unlink } from 'fs'
import { join, basename } from 'path'
import { tmpdir } from 'os'
import https from 'https'
import { URL } from 'url'
import { Serialize } from '@proton/js'
import { network } from '../../storage/networks'
import { config } from '../../storage/config'
import { green, red, yellow } from 'colors'
import { parseDetailsError } from '../../utils/detailsError'
import { getExplorer } from '../../apis/getExplorer'
import ContractEnableInline from './enableinline'

const TIMEOUT = 10000

function download(url: string, dest: string) {
  const uri = new URL(url)
  if (!dest) {
    dest = basename(uri.pathname)
  }

  return new Promise<string | void>((resolve, reject) => {
    const request = https.get(uri.href).on('response', (res) => {
      if (res.statusCode === 200) {
        const file = createWriteStream(dest, { flags: 'wx' })
        res.pipe(file)
        file
          .on('finish', () => {
            file.end()
            resolve()
          })
          .on('error', (err: any) => {
            file.destroy()
            unlink(dest, () => reject(err))
          })

      } else {
        reject(new Error(`Download request failed, response status: ${res.statusCode} ${res.statusMessage}`))
      }
    }).on('error', (err) => {
      reject(err)
    })
    request.setTimeout(TIMEOUT, function () {
      request.destroy()
      reject(new Error(`Request timeout after ${TIMEOUT / 1000.0}s`))
    })
  })
}


async function getDeployableFilesFromDir(dir: string) {
  let tmpFolder: string = '';

  if (/^https:\/\/github\.com/.test(dir)) {
    CliUx.ux.log(yellow(`The source is GitHub. Starting to download files...`))
    // The source is github need to fetch contract files first.

    const tmpFolderPromise = new Promise<string>((resolve, reject) => {
      mkdtemp(join(tmpdir(), 'foo-'), (err, folder) => {
        if (err) {
          reject(err)
        };
        resolve(folder)
      })
    })

    tmpFolder = await tmpFolderPromise
    const dirArr = dir.replace(/^https:\/\/github\.com\//, '').split('/');
    dirArr.splice(2, 1);
    const contractName = dirArr[dirArr.length - 1];

    const allDownloaded = await Promise.all(['wasm', 'abi'].map((ext) => {
      const rawFile = `https://raw.githubusercontent.com/${dirArr.join('/')}/${contractName}.${ext}`;
      return download(rawFile, join(tmpFolder, `${contractName}.${ext}`))
        .then(() => true)
        .catch((err) => {
          CliUx.ux.log(red(`Cannot download ${contractName}.${ext}: ${err}`))
          return false
        });
    }))

    if (allDownloaded.every((status) => status)) {
      CliUx.ux.log(green(`Download completed`))
    }

    dir = tmpFolder;
  }


  const dirCont = readdirSync(dir)
  const wasms = dirCont.filter(filePath => filePath.match(/.*\.(wasm)$/gi) as any)
  const abis = dirCont.filter(filePath => filePath.match(/.*\.(abi)$/gi) as any)

  // Validation
  if (wasms.length === 0) {
    throw new Error(`Cannot find a ".wasm file" in ${dir}`)
  }
  if (abis.length === 0) {
    throw new Error(`Cannot find a ".abi file" in ${dir}`)
  }
  if (wasms.length > 1 || abis.length > 1) {
    throw new Error(`Directory ${dir} must contain only 1 WASM and 1 ABI`)
  }

  return {
    wasmPath: join(dir, wasms[0]),
    abiPath: join(dir, abis[0]),
    tmpFolder: tmpFolder
  }
}

export default class SetContract extends Command {
  static description = 'Deploy Contract (WASM + ABI)'

  static args = [
    { name: 'account', required: true, help: 'The account to publish the contract to' },
    { name: 'source', required: true, help: 'Path of directory with WASM and ABI or URL for GitHub folder with WASM and ABI' },
  ]

  static flags = {
    clear: flags.boolean({ char: 'c', description: 'Removes WASM + ABI from contract' }),
    abiOnly: flags.boolean({ char: 'a', description: 'Only deploy ABI' }),
    wasmOnly: flags.boolean({ char: 'w', description: 'Only deploy WASM' }),
    disableInline: flags.boolean({ char: 's', description: 'Disable inline actions on contract' }),
  }

  async run() {
    const { args, flags } = this.parse(SetContract)

    let wasm: Buffer = Buffer.from('')
    let abi: string = ''
    let folderToCleanup: string = '';

    // If not clearing, find files
    if (!flags.clear) {
      // 0. Get path of WASM and ABI
      const { wasmPath, abiPath, tmpFolder } = await getDeployableFilesFromDir(args.source)

      // 1. Prepare SETCODE
      // read the file and make a hex string out of it
      wasm = readFileSync(wasmPath)

      // 2. Prepare SETABI
      const abiBuffer = new Serialize.SerialBuffer()
      const abiDefinition = network.api.abiTypes.get('abi_def')!
      abiDefinition.serialize(
        abiBuffer,
        abiDefinition.fields.reduce(
          (acc: any, { name: fieldName }: any) => {
            return Object.assign(acc, {
              [fieldName]: acc[fieldName] || [],
            })
          }, JSON.parse(readFileSync(abiPath, 'utf8'))
        )
      )
      abi = Buffer.from(abiBuffer.asUint8Array()).toString('hex')

      folderToCleanup = tmpFolder
    }

    const deployText = flags.clear ? 'Cleared' : 'Deployed'

    // 3. Set code
    if (!flags.abiOnly) {
      try {
        const res = await network.transact({
          actions: [{
            account: 'eosio',
            name: 'setcode',
            data: {
              account: args.account,
              vmtype: 0,
              vmversion: 0,
              code: wasm,
            },
            authorization: [{
              actor: args.account,
              permission: 'active',
            }],
          }],
        })
<<<<<<< HEAD
        await CliUx.ux.log(green(`WASM Successfully ${deployText}:`))
        await CliUx.ux.url(`View TX`, `https://${config.get('currentChain')}.ProtonScan.io/tx/${(res as any).transaction_id}?tab=traces`)
=======
        CliUx.ux.log(green(`WASM Successfully ${deployText}:`))
        CliUx.ux.url(`View TX`, `https://${config.get('currentChain')}.bloks.io/tx/${(res as any).transaction_id}?tab=traces`)
>>>>>>> 7dc11396
      } catch (e) {
        parseDetailsError(e)
      }
    }

    // 4. Set ABI
    if (!flags.wasmOnly) {
      try {
        const res = await network.transact({
          actions: [{
            account: 'eosio',
            name: 'setabi',
            data: {
              account: args.account,
              abi: abi,
            },
            authorization: [{
              actor: args.account,
              permission: 'active',
            }],
          }],
        })
        CliUx.ux.log(green(`ABI Successfully ${deployText}:`))
        CliUx.ux.url(`View TX`, `${getExplorer()}/tx/${(res as any).transaction_id}?tab=traces`)
      } catch (e) {
        parseDetailsError(e)
      }
    }

    // 5. Enable inline
    if (!flags.disableInline) {
      await ContractEnableInline.run([args.account])
    }

    if (folderToCleanup) {
      rmSync(folderToCleanup, { recursive: true });
    }
  }
}<|MERGE_RESOLUTION|>--- conflicted
+++ resolved
@@ -181,13 +181,9 @@
             }],
           }],
         })
-<<<<<<< HEAD
+
         await CliUx.ux.log(green(`WASM Successfully ${deployText}:`))
         await CliUx.ux.url(`View TX`, `https://${config.get('currentChain')}.ProtonScan.io/tx/${(res as any).transaction_id}?tab=traces`)
-=======
-        CliUx.ux.log(green(`WASM Successfully ${deployText}:`))
-        CliUx.ux.url(`View TX`, `https://${config.get('currentChain')}.bloks.io/tx/${(res as any).transaction_id}?tab=traces`)
->>>>>>> 7dc11396
       } catch (e) {
         parseDetailsError(e)
       }
